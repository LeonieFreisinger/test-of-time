#!/usr/bin/env python3
<<<<<<< HEAD
=======

>>>>>>> 91b8b71a
import logging
import os
import pathlib

import pandas as pd
import pytest

from tot.benchmark import CrossValidationBenchmark, ManualBenchmark, ManualCVBenchmark, SimpleBenchmark
from tot.dataset import Dataset
from tot.experiment import CrossValidationExperiment, SimpleExperiment
from tot.metrics import ERROR_FUNCTIONS
<<<<<<< HEAD
from tot.models import LinearRegressionModel, NeuralProphetModel, ProphetModel
=======
from tot.models import NaiveModel, NeuralProphetModel, ProphetModel, SeasonalNaiveModel
>>>>>>> 91b8b71a

log = logging.getLogger("tot.test")
log.setLevel("WARNING")
log.parent.setLevel("WARNING")

DIR = pathlib.Path(__file__).parent.parent.absolute()
DATA_DIR = os.path.join(DIR, "tests", "test-data")
PEYTON_FILE = os.path.join(DATA_DIR, "wp_log_peyton_manning.csv")
AIR_FILE = os.path.join(DATA_DIR, "air_passengers.csv")
ERCOT_FILE = os.path.join(DATA_DIR, "ercot_load.csv")
SAVE_DIR = os.path.join(DIR, "tests", "test-logs")
if not os.path.isdir(SAVE_DIR):
    os.makedirs(SAVE_DIR)



NROWS = 128
EPOCHS = 2
BATCH_SIZE = 64
LR = 1.0
ERCOT_REGIONS = ["NORTH", "EAST", "FAR_WEST"]

PLOT = False


def test_simple_benchmark_prophet():
    log.info("test_simple_benchmark")
    air_passengers_df = pd.read_csv(AIR_FILE, nrows=NROWS)
    peyton_manning_df = pd.read_csv(PEYTON_FILE, nrows=NROWS)
    dataset_list = [
        Dataset(df=air_passengers_df, name="air_passengers", freq="MS"),
        Dataset(df=peyton_manning_df, name="peyton_manning", freq="D"),
    ]
    model_classes_and_params = [
        (ProphetModel, {}),
    ]

    benchmark = SimpleBenchmark(
        model_classes_and_params=model_classes_and_params,  # iterate over this list of tuples
        datasets=dataset_list,  # iterate over this list
        metrics=list(ERROR_FUNCTIONS.keys()),
        test_percentage=25,
        save_dir=SAVE_DIR,
        num_processes=1,
    )
    if _prophet_installed:
        results_train, results_test = benchmark.run()
        log.debug(results_test.to_string())
    else:
        with pytest.raises(RuntimeError):
            results_train, results_test = benchmark.run()
    log.info("#### Done with test_simple_benchmark_prophet")


def test_prophet_for_global_modeling():
    ercot_df_aux = pd.read_csv(ERCOT_FILE)
    ercot_df = pd.DataFrame()
    for region in ERCOT_REGIONS:
        ercot_df = pd.concat(
            (ercot_df, ercot_df_aux[ercot_df_aux["ID"] == region].iloc[:NROWS].copy(deep=True)), ignore_index=True
        )
    dataset_list = [
        Dataset(df=ercot_df, name="ercot_load", freq="H"),
    ]
    model_classes_and_params = [
        (ProphetModel, {}),
    ]

    benchmark = SimpleBenchmark(
        model_classes_and_params=model_classes_and_params,  # iterate over this list of tuples
        datasets=dataset_list,  # iterate over this list
        metrics=list(ERROR_FUNCTIONS.keys()),
        test_percentage=25,
        save_dir=SAVE_DIR,
        num_processes=1,
    )
    if _prophet_installed:
        with pytest.raises(NotImplementedError):
            results_train, results_test = benchmark.run()
    else:
        with pytest.raises(RuntimeError):
            results_train, results_test = benchmark.run()


<<<<<<< HEAD
def test_regression_model_module():
    air_passengers_df = pd.read_csv(AIR_FILE, nrows=NROWS)
    peyton_manning_df = pd.read_csv(PEYTON_FILE, nrows=NROWS)
    dataset_list = [
        Dataset(df=air_passengers_df, name="air_passengers", freq="MS"),
        Dataset(df=peyton_manning_df, name="peyton_manning", freq="D"),
    ]
    model_classes_and_params = [
        (
            LinearRegressionModel,
            {"n_lags": 12, "output_chunk_length": 1, "n_forecasts": 4},
        ),
    ]
    log.debug("{}".format(model_classes_and_params))
=======
# parameter input for test_seasonal_naive_model
dataset_input = [
    {"df": "peyton_manning_df", "name": "peyton_manning", "freq": "D", "seasonalities": [7, 365.25]},
    {"df": "peyton_manning_df", "name": "peyton_manning", "freq": "D", "seasonalities": ""},
    {"df": "peyton_manning_df_with_ID", "name": "peyton_manning", "freq": "D", "seasonalities": ""},
]
model_classes_and_params_input = [{"n_forecasts": 4}, {"n_forecasts": 4, "season_length": 3}]
decorator_input = [
    "dataset_input, model_classes_and_params_input",
    [
        (dataset_input[0], model_classes_and_params_input[0]),
        (dataset_input[1], model_classes_and_params_input[1]),
        (dataset_input[2], model_classes_and_params_input[1]),
    ],
]


@pytest.mark.parametrize(*decorator_input)
def test_seasonal_naive_model(dataset_input, model_classes_and_params_input):
    log.info("test_seasonal_naive_model")
    peyton_manning_df = pd.read_csv(PEYTON_FILE, nrows=NROWS)
    peyton_manning_df_with_ID = peyton_manning_df.copy(deep=True)
    peyton_manning_df_with_ID["ID"] = "df1"
    df = {"peyton_manning_df": peyton_manning_df, "peyton_manning_df_with_ID": peyton_manning_df_with_ID}
    dataset_list = [
        Dataset(
            df=df[dataset_input["df"]],
            name=dataset_input["name"],
            freq=dataset_input["freq"],
            seasonalities=dataset_input["seasonalities"],
        ),
    ]
    model_classes_and_params = [
        (SeasonalNaiveModel, model_classes_and_params_input),
    ]

    benchmark = SimpleBenchmark(
        model_classes_and_params=model_classes_and_params,
        datasets=dataset_list,
        metrics=list(ERROR_FUNCTIONS.keys()),
        test_percentage=25,
        save_dir=SAVE_DIR,
        num_processes=1,
    )

    results_train, results_test = benchmark.run()
    log.debug(results_test.to_string())


# parameter input for test_seasonal_naive_model_invalid_input
dataset_input = [
    {"df": "peyton_manning_df", "name": "peyton_manning", "freq": "D", "seasonalities": ""},
]
model_classes_and_params_input = [
    {"n_forecasts": 4},
    {"n_forecasts": 4, "season_length": 1},
]
decorator_input = [
    "dataset_input, model_classes_and_params_input",
    [(dataset_input[0], model_classes_and_params_input[0]), (dataset_input[0], model_classes_and_params_input[1])],
]


@pytest.mark.parametrize(*decorator_input)
def test_seasonal_naive_model_invalid_input(dataset_input, model_classes_and_params_input):
    log.info("Test invalid model input - Raise Assertion")
    peyton_manning_df = pd.read_csv(PEYTON_FILE, nrows=NROWS)
    dataset_list = [
        Dataset(
            df=peyton_manning_df,
            name=dataset_input["name"],
            freq=dataset_input["freq"],
            seasonalities=dataset_input["seasonalities"],
        ),
    ]
    model_classes_and_params = [
        (SeasonalNaiveModel, model_classes_and_params_input),
    ]
>>>>>>> 91b8b71a

    benchmark = SimpleBenchmark(
        model_classes_and_params=model_classes_and_params,
        datasets=dataset_list,
        metrics=list(ERROR_FUNCTIONS.keys()),
        test_percentage=25,
        save_dir=SAVE_DIR,
        num_processes=1,
    )
<<<<<<< HEAD
    results_train, results_test = benchmark.run()
    log.info("#### Done with test_simple_benchmark_prophet")
    print(results_test)
=======

    with pytest.raises(AssertionError):
        _, _ = benchmark.run()

    log.info("#### Done with test_seasonal_naive_model_invalid_input")


def test_naive_model():
    log.info("test_naive_model")
    peyton_manning_df = pd.read_csv(PEYTON_FILE, nrows=NROWS)
    dataset_list = [
        Dataset(
            df=peyton_manning_df,
            name="peyton_manning",
            freq="D",
        ),
    ]
    model_classes_and_params = [
        (NaiveModel, {"n_forecasts": 4}),
    ]

    benchmark = SimpleBenchmark(
        model_classes_and_params=model_classes_and_params,
        datasets=dataset_list,
        metrics=list(ERROR_FUNCTIONS.keys()),
        test_percentage=25,
        save_dir=SAVE_DIR,
        num_processes=1,
    )

    results_train, results_test = benchmark.run()
    log.debug(results_test.to_string())
>>>>>>> 91b8b71a
<|MERGE_RESOLUTION|>--- conflicted
+++ resolved
@@ -1,8 +1,4 @@
 #!/usr/bin/env python3
-<<<<<<< HEAD
-=======
-
->>>>>>> 91b8b71a
 import logging
 import os
 import pathlib
@@ -10,15 +6,13 @@
 import pandas as pd
 import pytest
 
-from tot.benchmark import CrossValidationBenchmark, ManualBenchmark, ManualCVBenchmark, SimpleBenchmark
+from tot.benchmark import (CrossValidationBenchmark, ManualBenchmark,
+                           ManualCVBenchmark, SimpleBenchmark)
 from tot.dataset import Dataset
 from tot.experiment import CrossValidationExperiment, SimpleExperiment
 from tot.metrics import ERROR_FUNCTIONS
-<<<<<<< HEAD
-from tot.models import LinearRegressionModel, NeuralProphetModel, ProphetModel
-=======
-from tot.models import NaiveModel, NeuralProphetModel, ProphetModel, SeasonalNaiveModel
->>>>>>> 91b8b71a
+from tot.models import (LinearRegressionModel, NaiveModel, ProphetModel,
+                        SeasonalNaiveModel)
 
 log = logging.getLogger("tot.test")
 log.setLevel("WARNING")
@@ -34,7 +28,6 @@
     os.makedirs(SAVE_DIR)
 
 
-
 NROWS = 128
 EPOCHS = 2
 BATCH_SIZE = 64
@@ -64,12 +57,9 @@
         save_dir=SAVE_DIR,
         num_processes=1,
     )
-    if _prophet_installed:
-        results_train, results_test = benchmark.run()
-        log.debug(results_test.to_string())
-    else:
-        with pytest.raises(RuntimeError):
-            results_train, results_test = benchmark.run()
+
+    results_train, results_test = benchmark.run()
+    log.debug(results_test.to_string())
     log.info("#### Done with test_simple_benchmark_prophet")
 
 
@@ -95,30 +85,9 @@
         save_dir=SAVE_DIR,
         num_processes=1,
     )
-    if _prophet_installed:
-        with pytest.raises(NotImplementedError):
-            results_train, results_test = benchmark.run()
-    else:
-        with pytest.raises(RuntimeError):
-            results_train, results_test = benchmark.run()
-
-
-<<<<<<< HEAD
-def test_regression_model_module():
-    air_passengers_df = pd.read_csv(AIR_FILE, nrows=NROWS)
-    peyton_manning_df = pd.read_csv(PEYTON_FILE, nrows=NROWS)
-    dataset_list = [
-        Dataset(df=air_passengers_df, name="air_passengers", freq="MS"),
-        Dataset(df=peyton_manning_df, name="peyton_manning", freq="D"),
-    ]
-    model_classes_and_params = [
-        (
-            LinearRegressionModel,
-            {"n_lags": 12, "output_chunk_length": 1, "n_forecasts": 4},
-        ),
-    ]
-    log.debug("{}".format(model_classes_and_params))
-=======
+    log.info("#### Done with test_prophet_for_global_modeling")
+
+
 # parameter input for test_seasonal_naive_model
 dataset_input = [
     {"df": "peyton_manning_df", "name": "peyton_manning", "freq": "D", "seasonalities": [7, 365.25]},
@@ -197,21 +166,15 @@
     model_classes_and_params = [
         (SeasonalNaiveModel, model_classes_and_params_input),
     ]
->>>>>>> 91b8b71a
-
-    benchmark = SimpleBenchmark(
-        model_classes_and_params=model_classes_and_params,
-        datasets=dataset_list,
-        metrics=list(ERROR_FUNCTIONS.keys()),
-        test_percentage=25,
-        save_dir=SAVE_DIR,
-        num_processes=1,
-    )
-<<<<<<< HEAD
-    results_train, results_test = benchmark.run()
-    log.info("#### Done with test_simple_benchmark_prophet")
-    print(results_test)
-=======
+
+    benchmark = SimpleBenchmark(
+        model_classes_and_params=model_classes_and_params,
+        datasets=dataset_list,
+        metrics=list(ERROR_FUNCTIONS.keys()),
+        test_percentage=25,
+        save_dir=SAVE_DIR,
+        num_processes=1,
+    )
 
     with pytest.raises(AssertionError):
         _, _ = benchmark.run()
@@ -244,4 +207,31 @@
 
     results_train, results_test = benchmark.run()
     log.debug(results_test.to_string())
->>>>>>> 91b8b71a
+
+
+def test_regression_model_module():
+    air_passengers_df = pd.read_csv(AIR_FILE, nrows=NROWS)
+    peyton_manning_df = pd.read_csv(PEYTON_FILE, nrows=NROWS)
+    dataset_list = [
+        Dataset(df=air_passengers_df, name="air_passengers", freq="MS"),
+        Dataset(df=peyton_manning_df, name="peyton_manning", freq="D"),
+    ]
+    model_classes_and_params = [
+        (
+            LinearRegressionModel,
+            {"lags": 12, "output_chunk_length": 1, "n_forecasts": 4},
+        ),
+    ]
+    log.debug("{}".format(model_classes_and_params))
+
+    benchmark = SimpleBenchmark(
+        model_classes_and_params=model_classes_and_params,
+        datasets=dataset_list,
+        metrics=list(ERROR_FUNCTIONS.keys()),
+        test_percentage=25,
+        save_dir=SAVE_DIR,
+        num_processes=1,
+    )
+    results_train, results_test = benchmark.run()
+    log.info("#### Done with test_simple_benchmark_prophet")
+    print(results_test)