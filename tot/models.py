--- conflicted
+++ resolved
@@ -9,7 +9,6 @@
 from neuralprophet import NeuralProphet, df_utils
 
 from tot.df_utils import reshape_raw_predictions_to_forecast_df
-<<<<<<< HEAD
 from tot.utils import (_convert_seasonality_to_season_length, _get_seasons,
                        convert_df_to_TimeSeries, convert_to_datetime)
 
@@ -37,9 +36,6 @@
         "The RegressionModel could not be imported."
         "Check for proper installation of darts: https://github.com/unit8co/darts/blob/master/INSTALL.md"
     )
-=======
-from tot.utils import _convert_seasonality_to_season_length, _get_seasons, convert_to_datetime
->>>>>>> e6f444c0
 
 try:
     from prophet import Prophet
@@ -130,16 +126,11 @@
         self.model = self.model_class(**model_params)
         if custom_seasonalities is not None:
             for seasonality in custom_seasonalities:
-<<<<<<< HEAD
-                self.model.add_seasonality(name="{}_daily".format(str(seasonality)), period=seasonality)
-        self.n_forecasts = 1  # adjust as _pred_param
-=======
                 self.model.add_seasonality(
                     name="{}_daily".format(str(seasonality)),
                     period=seasonality,
                 )
         self.n_forecasts = 1
->>>>>>> e6f444c0
         self.n_lags = 0
         self.season_length = None
 
@@ -175,16 +166,11 @@
         self.model = self.model_class(**model_params)
         if custom_seasonalities is not None:
             for seasonality in custom_seasonalities:
-<<<<<<< HEAD
-                self.model.add_seasonality(name="{}_daily".format(str(seasonality)), period=seasonality)
-        self.n_forecasts = self.model.n_forecasts  # adjust as _pred_param
-=======
                 self.model.add_seasonality(
                     name="{}_daily".format(str(seasonality)),
                     period=seasonality,
                 )
         self.n_forecasts = self.model.n_forecasts
->>>>>>> e6f444c0
         self.n_lags = self.model.n_lags
         self.season_length = None
 
